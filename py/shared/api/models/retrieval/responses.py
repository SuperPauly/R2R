--- conflicted
+++ resolved
@@ -29,18 +29,13 @@
         ...,
         description="The type of object, e.g. `citation`",
     )
-<<<<<<< HEAD
     payload: (
-        ChunkSearchResult | GraphSearchResult | WebPageSearchResult | None
-    ) = Field(
-=======
-    payload: Optional[
         ChunkSearchResult
         | GraphSearchResult
         | WebPageSearchResult
-        | ContextDocumentResult
-    ] = Field(
->>>>>>> 341fce88
+        | DocumentResponse
+        | None
+    ) = Field(
         ..., description="The object payload and it's corresponding type"
     )
 
@@ -453,18 +448,11 @@
     | MessageEvent
     | CitationEvent
     | FinalAnswerEvent
-<<<<<<< HEAD
     | UnknownEvent
     | ToolCallEvent
     | ToolResultEvent
     | ToolResultData
     | ToolResultEvent
-=======
-    | ToolCallEvent
-    | ToolResultEvent
-    | ToolResultData
-    | UnknownEvent
->>>>>>> 341fce88
 )
 
 AgentEvent = (
