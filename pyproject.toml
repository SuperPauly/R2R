[build-system]
requires = ["poetry-core", "setuptools", "wheel"]
build-backend = "poetry.core.masonry.api"

[tool.poetry]
name = "r2r"
<<<<<<< HEAD
version = "0.2.83"
=======
version = "0.2.82"
>>>>>>> 76dd9ad7
description = "SciPhi R2R"
authors = ["Owen Colegrove <owen@sciphi.ai>"]
license = "MIT"
readme = "README.md"
include = ["r2r.toml", "compose.yaml", "compose.neo4j.yaml", "compose.ollama.yaml", "compose.postgres.yaml", "pyproject.toml"]

[tool.poetry.dependencies]
# Python Versions
python = ">=3.9,<3.13"

# Required dependencies

# python
pydantic = {extras = ["email"], version = "^2.8.2"}
python-multipart = "^0.0.9"

# infrastructure
fastapi = "^0.109.2"
fire = "^0.5.0"
gunicorn = "^21.2.0"
requests = "^2.31.0"
types-requests = "^2.31.0"
uvicorn = "^0.27.0.post1"

# TODO - Make some of these optional
# async db providers
aiosqlite = "^0.20.0"
asyncpg = "^0.29.0"
redis = "^5.0.4"

# ingestion
beautifulsoup4 = "^4.12.3"
openpyxl = "^3.1.2"
markdown = "^3.6"
pypdf = "^4.2.0"
python-pptx = "^0.6.23"
python-docx = "^1.1.0"
nest-asyncio = "^1.6.0"
opencv-python = { version = "^4.10.0.82", optional = true }
moviepy = { version = "^1.0.3", optional = true }

# vector db providers
vecs = "^0.4.0"

# llm providers
litellm = "^1.42.3"
openai = "^1.11.1"

# integrations
fsspec = "^2024.6.0"
posthog = "^3.5.0"
sqlalchemy = "^2.0.30"
ollama = "^0.2.1"
neo4j = "^5.21.0"
passlib = "^1.7.4"
bcrypt = "^4.1.3"
pyjwt = "^2.8.0"
toml = "^0.10.2"
pyyaml = "^6.0.1"
poppler-utils = "^0.1.0"
<<<<<<< HEAD
alembic = "^1.13.2"
=======
# unstructured = {version = "^0.15.0"}
psutil = "^6.0.0"
>>>>>>> 76dd9ad7

[tool.poetry.extras]
all = ["moviepy", "opencv-python"]
ingest-movies = ["moviepy", "opencv-python"]


[tool.poetry.group.dev.dependencies]
black = "^24.3.0"
codecov = "^2.1.13"
flake8 = "6.1.0"
isort = "5.12.0"
mypy = "^1.5.1"
pre-commit = "^2.9"
pytest = "^8.2.0"
pytest-asyncio = "^0.23.6"
pytest-dependency = "^0.6.0"
pytest-mock = "^3.14.0"
pytest-cov = "^5.0.0"

[tool.poetry.scripts]
r2r = "r2r.cli.cli:main"

[tool.black]
line-length = 79

[tool.mypy]
ignore_missing_imports = true
exclude = 'playground/.*|deprecated/.*|dump/.*|docs/source|vecs/*'

[[tool.mypy.overrides]]
module = "yaml"
ignore_missing_imports = true

[tool.pytest.ini_options]
asyncio_mode = "auto"
addopts = "--cov=r2r --cov-report=term-missing --cov-report=xml"
testpaths = [
    "tests",
]
filterwarnings = [
    "ignore::DeprecationWarning",
    "ignore::pytest.PytestUnraisableExceptionWarning",
]<|MERGE_RESOLUTION|>--- conflicted
+++ resolved
@@ -4,11 +4,7 @@
 
 [tool.poetry]
 name = "r2r"
-<<<<<<< HEAD
 version = "0.2.83"
-=======
-version = "0.2.82"
->>>>>>> 76dd9ad7
 description = "SciPhi R2R"
 authors = ["Owen Colegrove <owen@sciphi.ai>"]
 license = "MIT"
@@ -69,12 +65,9 @@
 toml = "^0.10.2"
 pyyaml = "^6.0.1"
 poppler-utils = "^0.1.0"
-<<<<<<< HEAD
 alembic = "^1.13.2"
-=======
 # unstructured = {version = "^0.15.0"}
 psutil = "^6.0.0"
->>>>>>> 76dd9ad7
 
 [tool.poetry.extras]
 all = ["moviepy", "opencv-python"]
